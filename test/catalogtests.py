import unittest
from geoserver.catalog import Catalog, ConflictingDataError, UploadError
from geoserver.util import shapefile_and_friends

class CatalogTests(unittest.TestCase):
  def setUp(self):
    self.cat = Catalog("http://localhost:8080/geoserver/rest")


  def testWorkspaces(self):
    self.assertEqual(7, len(self.cat.get_workspaces()))
    # marking out test since geoserver default workspace is not consistent 
    # self.assertEqual("cite", self.cat.get_default_workspace().name)
    self.assertEqual("topp", self.cat.get_workspace("topp").name)


  def testStores(self):
    topp = self.cat.get_workspace("topp")
    sf = self.cat.get_workspace("sf")
    self.assertEqual(9, len(self.cat.get_stores()))
    self.assertEqual(2, len(self.cat.get_stores(topp)))
    self.assertEqual(2, len(self.cat.get_stores(sf)))
    self.assertEqual("states_shapefile", self.cat.get_store("states_shapefile", topp).name)
    self.assertEqual("states_shapefile", self.cat.get_store("states_shapefile").name)
    self.assertEqual("sfdem", self.cat.get_store("sfdem", sf).name)
    self.assertEqual("sfdem", self.cat.get_store("sfdem").name)

  
  def testResources(self):
    topp = self.cat.get_workspace("topp")
    sf = self.cat.get_workspace("sf")
    states = self.cat.get_store("states_shapefile", topp)
    sfdem = self.cat.get_store("sfdem", sf)
    self.assertEqual(19, len(self.cat.get_resources()))
    self.assertEqual(1, len(self.cat.get_resources(states)))
    self.assertEqual(5, len(self.cat.get_resources(workspace=topp)))
    self.assertEqual(1, len(self.cat.get_resources(sfdem)))
    self.assertEqual(6, len(self.cat.get_resources(workspace=sf)))

    self.assertEqual("states", self.cat.get_resource("states", states).name)
    self.assertEqual("states", self.cat.get_resource("states", workspace=topp).name)
    self.assertEqual("states", self.cat.get_resource("states").name)
    states = self.cat.get_resource("states")

    fields = [
        states.title,
        states.abstract,
        states.native_bbox,
        states.latlon_bbox,
        states.projection,
        states.projection_policy
    ]

    self.assertFalse(None in fields, str(fields))
    self.assertFalse(len(states.keywords) == 0)
    self.assertFalse(len(states.attributes) == 0)
    self.assertTrue(states.enabled)

    self.assertEqual("sfdem", self.cat.get_resource("sfdem", sfdem).name)
    self.assertEqual("sfdem", self.cat.get_resource("sfdem", workspace=sf).name)
    self.assertEqual("sfdem", self.cat.get_resource("sfdem").name)


  def testLayers(self):
    expected = set(["Arc_Sample", "Pk50095", "Img_Sample", "mosaic", "sfdem",
      "bugsites", "restricted", "streams", "archsites", "roads",
      "tasmania_roads", "tasmania_water_bodies", "tasmania_state_boundaries",
      "tasmania_cities", "states", "poly_landmarks", "tiger_roads", "poi",
      "giant_polygon"
    ])
    actual = set(l.name for l in self.cat.get_layers())
    missing = expected - actual
    extras = actual - expected
    message = "Actual layer list did not match expected! (Extras: %s) (Missing: %s)" % (extras, missing)
    self.assert_(len(expected ^ actual) == 0, message)

    self.assert_("states", self.cat.get_layer("states").name)


  def testStyles(self):
    self.assertEqual(20, len(self.cat.get_styles()))
    self.assertEqual("population", self.cat.get_style("population").name)


class ModifyingTests(unittest.TestCase):
  def setUp(self):
    self.cat = Catalog("http://localhost:8080/geoserver/rest")


  def testFeatureTypeSave(self):
    # test saving round trip
    rs = self.cat.get_resource("bugsites")
    old_abstract = rs.abstract
    new_abstract = "Not the original abstract"

    # Change abstract on server
    rs.abstract = new_abstract
    self.cat.save(rs)
    rs = self.cat.get_resource("bugsites")
    self.assertEqual(new_abstract, rs.abstract)

    # Change keywords on server
    rs.keywords = ["bugsites", "gsconfig"]
<<<<<<< HEAD
    enabled = rs.enabled
    self.cat.save(rs)
    rs = self.cat.get_resource("bugsites")
    self.assertEqual(["bugsites", "gsconfig"], rs.keywords)
    self.assertEqual(enabled, rs.enabled)
=======
    self.cat.save(rs)
    rs = self.cat.get_resource("bugsites")
    self.assertEqual(["bugsites", "gsconfig"], rs.keywords)
>>>>>>> 1abcef14

    # Restore abstract
    rs.abstract = old_abstract
    self.cat.save(rs)
    rs = self.cat.get_resource("bugsites")
    self.assertEqual(old_abstract, rs.abstract)

  def testDataStoreCreate(self):
    ds = self.cat.create_datastore("vector_gsconfig")
    ds.connection_parameters.update(
            host="localhost", port="5432", database="db", user="postgres",
            passwd="password", dbtype="postgis")
    self.cat.save(ds)

  def testDataStoreModify(self):
    ds = self.cat.get_store("sf")
    self.assertFalse("foo" in ds.connection_parameters)
    ds.connection_parameters["foo"] = "bar"
    orig_ws = ds.workspace.name
    self.cat.save(ds)
    ds = self.cat.get_store("sf")
    self.assertTrue("foo" in ds.connection_parameters)
    self.assertEqual("bar", ds.connection_parameters["foo"])
    self.assertEqual(orig_ws, ds.workspace.name)

  def testDataStoreCreateAndThenAlsoImportData(self):
    ds = self.cat.create_datastore("gsconfig_import_test")
    ds.connection_parameters.update(
            host="localhost", port="5432", database="db", user="postgres",
            passwd="password", dbtype="postgis")
    self.cat.save(ds)
    ds = self.cat.get_store("gsconfig_import_test")
    self.cat.add_data_to_store(ds, "import", {
      'shp': 'test/data/states.shp',
      'shx': 'test/data/states.shx',
      'dbf': 'test/data/states.dbf',
      'prj': 'test/data/states.prj'
    })

  def testCoverageStoreCreate(self):
    ds = self.cat.create_coveragestore2("coverage_gsconfig")
    ds.data_url = "file:data/mytiff.tiff"
    self.cat.save(ds)

  def testCoverageStoreModify(self):
    cs = self.cat.get_store("sfdem")
    self.assertEqual("GeoTIFF", cs.type)
    cs.type = "WorldImage"
    self.cat.save(cs)
    cs = self.cat.get_store("sfdem")
    self.assertEqual("WorldImage", cs.type)

    # not sure about order of test runs here, but it might cause problems
    # for other tests if this layer is misconfigured
    cs.type = "GeoTIFF"
    self.cat.save(cs) 

  def testCoverageSave(self):
    # test saving round trip
    rs = self.cat.get_resource("Arc_Sample")
    old_abstract = rs.abstract
    new_abstract = "Not the original abstract"

    # # Change abstract on server
    rs.abstract = new_abstract
    self.cat.save(rs)
    rs = self.cat.get_resource("Arc_Sample")
    self.assertEqual(new_abstract, rs.abstract)

    # Restore abstract
    rs.abstract = old_abstract
    self.cat.save(rs)
    rs = self.cat.get_resource("Arc_Sample")
    self.assertEqual(old_abstract, rs.abstract)

  def testFeatureTypeCreate(self):
    shapefile_plus_sidecars = shapefile_and_friends("test/data/states")
    expected = {
      'shp': 'test/data/states.shp',
      'shx': 'test/data/states.shx',
      'dbf': 'test/data/states.dbf',
      'prj': 'test/data/states.prj'
    }

    self.assertEqual(len(expected), len(shapefile_plus_sidecars))
    for k, v in expected.iteritems():
      self.assertEqual(v, shapefile_plus_sidecars[k])
 
    sf = self.cat.get_workspace("sf")
    ft = self.cat.create_featurestore("states_test", shapefile_plus_sidecars, sf)

    self.assert_(self.cat.get_resource("states_test", workspace=sf) is not None)

    self.assertRaises(
        ConflictingDataError, 
        lambda: self.cat.create_featurestore("states_test", shapefile_plus_sidecars, sf)
    )

    self.assertRaises(
        UploadError,
        lambda: self.cat.create_coveragestore("states_raster_test", shapefile_plus_sidecars, sf)
    )

    bogus_shp = {
      'shp': 'test/data/Pk50095.tif',
      'shx': 'test/data/Pk50095.tif',
      'dbf':  'test/data/Pk50095.tfw',
      'prj':  'test/data/Pk50095.prj'
    }

    self.assertRaises(
        UploadError,
        lambda: self.cat.create_featurestore("bogus_shp", bogus_shp, sf)
    )

    lyr = self.cat.get_layer("states_test")
    self.cat.delete(lyr)
    self.assert_(self.cat.get_layer("states_test") is None)


  def testCoverageCreate(self):
    tiffdata = {
      'tiff': 'test/data/Pk50095.tif',
      'tfw':  'test/data/Pk50095.tfw',
      'prj':  'test/data/Pk50095.prj'
    }

    sf = self.cat.get_workspace("sf")
    # TODO: Uploading WorldImage file no longer works???
    # ft = self.cat.create_coveragestore("Pk50095", tiffdata, sf)

    # self.assert_(self.cat.get_resource("Pk50095", workspace=sf) is not None)

    # self.assertRaises(
    #     ConflictingDataError, 
    #     lambda: self.cat.create_coveragestore("Pk50095", tiffdata, sf)
    # )

    self.assertRaises(
        UploadError, 
        lambda: self.cat.create_featurestore("Pk50095_vector", tiffdata, sf)
    )

    bogus_tiff = {
        'tiff': 'test/data/states.shp',
        'tfw': 'test/data/states.shx',
        'prj': 'test/data/states.prj'
    }

    self.assertRaises(
        UploadError,
        lambda: self.cat.create_coveragestore("states_raster", bogus_tiff)
    )

  def testLayerSave(self):
    # test saving round trip
    lyr = self.cat.get_layer("states")
    old_attribution = lyr.attribution
    new_attribution = "Not the original attribution"

    # change attribution on server
    lyr.attribution = new_attribution
    self.cat.save(lyr)
    lyr = self.cat.get_layer("states")
    self.assertEqual(new_attribution, lyr.attribution)

    # Restore attribution
    lyr.attribution = old_attribution
    self.cat.save(lyr)
    self.assertEqual(old_attribution, lyr.attribution)

  def testStyles(self):
      # upload new style, verify existence
      self.cat.create_style("fred", open("test/fred.sld").read())
      fred = self.cat.get_style("fred")
      self.assert_(fred is not None)
      self.assertEqual("Fred", fred.sld_title)

      # replace style, verify changes
      self.cat.create_style("fred", open("test/ted.sld").read(), overwrite=True)
      fred = self.cat.get_style("fred")
      self.assert_(fred is not None)
      self.assertEqual("Ted", fred.sld_title)

      # delete style, verify non-existence
      self.cat.delete(fred, purge=True)
      self.assert_(self.cat.get_style("fred") is None)

      # attempt creating new style
      self.cat.create_style("fred", open("test/fred.sld").read())
      fred = self.cat.get_style("fred")
      self.assertEqual("Fred", fred.sld_title)

  def testWorkspaceCreate(self):
      self.cat.create_workspace("acme", "http://example.com/acme")
      ws = self.cat.get_workspace("acme")
      self.assertEqual("acme", ws.name)

  def testWorkspaceDelete(self): 
      self.cat.create_workspace("foo", "http://example.com/foo")
      ws = self.cat.get_workspace("foo")
      self.cat.delete(ws)
      ws = self.cat.get_workspace("foo")
      self.assert_(ws is None)

  def testFeatureTypeDelete(self):
    pass

  def testCoverageDelete(self):
    pass

  def testDataStoreDelete(self):
    pass

if __name__ == "__main__":
  unittest.main()<|MERGE_RESOLUTION|>--- conflicted
+++ resolved
@@ -101,17 +101,11 @@
 
     # Change keywords on server
     rs.keywords = ["bugsites", "gsconfig"]
-<<<<<<< HEAD
     enabled = rs.enabled
     self.cat.save(rs)
     rs = self.cat.get_resource("bugsites")
     self.assertEqual(["bugsites", "gsconfig"], rs.keywords)
     self.assertEqual(enabled, rs.enabled)
-=======
-    self.cat.save(rs)
-    rs = self.cat.get_resource("bugsites")
-    self.assertEqual(["bugsites", "gsconfig"], rs.keywords)
->>>>>>> 1abcef14
 
     # Restore abstract
     rs.abstract = old_abstract
